import cv2
import numpy as np
import threading
import time
import logging
from collections import deque, defaultdict
from typing import Dict, List, Optional, Tuple
import psutil
import gc

from sort.sort import Sort
from config import settings
from core.optimized_detector import OptimizedVehicleDetector

logger = logging.getLogger(__name__)

class OptimizedParkingProcessor:
    
    def __init__(self):
        self.manual_counts = {"cars": None, "bikes": None} 
        self.detector = OptimizedVehicleDetector(
            model_path=settings.get('vehicle_model_path'),
            device='cpu'
        )
        
        self.tracker = Sort(
            max_age=settings.get('sort_max_age', 5),
            min_hits=settings.get('sort_min_hits', 2),
            iou_threshold=settings.get('sort_iou_threshold', 0.3)
        )
        
        self.car_count = 0
        self.bike_count = 0
        self.total_vehicles = 0
        
        self.vehicle_directions = {}
        self.track_class_labels = {}
        self.track_history = defaultdict(list)
        self.crossed_vehicles = set()
        
        self.midline = settings.get('midline', 360)
        self.rtsp_link = settings.get('rtsp_link')
        self.video_path = settings.get('video_path')
        
        self.target_width = settings.get('target_width', 1280)
        self.target_height = settings.get('target_height', 720)
        self.process_every_n_frames = settings.get('process_every_n_frames', 3)
        self.max_detections = settings.get('max_detections', 30)
        self.confidence_threshold = settings.get('confidence_threshold', 0.4)
        self.iou_threshold = settings.get('iou_threshold', 0.5)
        
        self.cap = None
        self.camera_connected = False
        self.connection_retry_count = 0
        self.max_retry_attempts = settings.get('max_retry_attempts', 3)
        self.retry_delay = settings.get('base_retry_delay', 1)
        
        self.latest_frame_bytes = None
        self.frame_skip_counter = 0
        self.last_successful_frame_time = time.time()
        self.processing_lock = threading.RLock()
        
        self.performance_stats = {
            'fps': 0,
            'memory_usage_mb': 0,
            'cpu_usage_percent': 0,
            'total_frames_processed': 0,
            'detection_fps': 0
        }
        self.last_stats_update = time.time()
        
        self.processing_thread = None        # for track_id, track_info in self.track_history.items():
        #     if len(track_info) > 0:
        #         # Get the latest position
        #         latest_y = track_info[-1]
        #         latest_x = frame_width // 2  # Approximate x position
                
        #         # Draw tracking point
        #         cv2.circle(frame, (latest_x, latest_y), 5, (0, 255, 255), -1)
                
        #         # Draw vehicle ID and class
        #         vehicle_class = self.track_class_labels.get(track_id, "Unknown")
        #         direction = self.vehicle_directions.get(track_id, "Unknown")
        #         text = f"ID:{track_id} C:{vehicle_class} D:{direction}"
        #         cv2.putText(frame, text, (latest_x + 10, latest_y - 10), 
        #                    cv2.FONT_HERSHEY_SIMPLEX, 0.5, (255, 255, 255), 1)
        self.shutdown_event = threading.Event()
        
        logger.info("OptimizedParkingProcessor initialized")
    
    def initialize_camera(self) -> bool:
        """Initialize camera connection with improved error handling."""
        self.connection_retry_count = 0
        
        while self.connection_retry_count < self.max_retry_attempts:
            try:
                if self.cap is not None:
                    self.cap.release()
                    self.cap = None
                
                # Try different connection methods
                connection_methods = self._get_connection_methods()
                
                for method_name, method_config in connection_methods:
                    try:
                        logger.info(f"Trying connection method: {method_name}")
                        self.cap = cv2.VideoCapture(method_config['url'], method_config.get('backend', cv2.CAP_ANY))
                        
                        if self.cap is None or not self.cap.isOpened():
                            continue
                        
                        # Set camera properties
                        for prop, value in method_config.get('props', {}).items():
                            self.cap.set(prop, value)
                        
                        # Test connection stability
                        if self._test_connection_stability():
                            self.camera_connected = True
                            logger.info(f"Camera connected successfully using {method_name}")
                            return True
                        else:
                            self.cap.release()
                            self.cap = None
                            
                    except Exception as e:
                        logger.warning(f"Connection method {method_name} failed: {e}")
                        if self.cap:
                            self.cap.release()
                            self.cap = None
                
                self.connection_retry_count += 1
                if self.connection_retry_count < self.max_retry_attempts:
                    logger.info(f"Retrying camera connection in {self.retry_delay} seconds...")
                    time.sleep(self.retry_delay)
                    self.retry_delay = min(self.retry_delay * 1.5, 5)
                    
            except Exception as e:
                logger.error(f"Camera initialization error: {e}")
                self.connection_retry_count += 1
        
        logger.error("Failed to initialize camera after all attempts")
        return False
    
    def _get_connection_methods(self) -> List[Tuple[str, Dict]]:
        """Get list of connection methods to try."""
        methods = []
        
        if self.rtsp_link:
            # RTSP connection methods
            methods.extend([
                ("RTSP_FFMPEG_OPTIMIZED", {
                    'url': self.rtsp_link,
                    'backend': cv2.CAP_FFMPEG,
                    'props': {
                        cv2.CAP_PROP_BUFFERSIZE: 1,
                        cv2.CAP_PROP_FRAME_WIDTH: self.target_width,
                        cv2.CAP_PROP_FRAME_HEIGHT: self.target_height,
                        cv2.CAP_PROP_FPS: 15
                    }
                }),
                ("RTSP_FFMPEG_SIMPLE", {
                    'url': self.rtsp_link,
                    'backend': cv2.CAP_FFMPEG,
                    'props': {
                        cv2.CAP_PROP_BUFFERSIZE: 2
                    }
                }),
                ("RTSP_ANY", {
                    'url': self.rtsp_link,
                    'backend': cv2.CAP_ANY,
                    'props': {}
                })
            ])
        else:
            # Local video file
            methods.append(("LOCAL_VIDEO", {
                'url': self.video_path,
                'backend': cv2.CAP_ANY,
                'props': {}
            }))
        
        return methods
    # def set_manual_counts(self, counts):
    #     """Thread-safe method to update manual override counts."""
    #     with self.lock:
    #         self.manual_counts = counts
    
    def _test_connection_stability(self) -> bool:
        """Test if camera connection is stable."""
        if not self.cap or not self.cap.isOpened():
            return False
        
        successful_reads = 0
        for _ in range(5):
            ret, frame = self.cap.read()
            if ret and frame is not None and frame.size > 0:
                if np.mean(frame) > 5:  # Check if frame is not too dark
                    successful_reads += 1
            time.sleep(0.1)
        
        return successful_reads >= 3
    
    def start_processing_thread(self):
        """Start the background frame grabbing and processing threads."""
        if self.processing_thread is None or not self.processing_thread.is_alive():
            self.shutdown_event.clear()

            # 1. Initialize shared resources for the threads
            self.latest_raw_frame = None
            self.frame_lock = threading.Lock() # A lock to safely share the frame

            # 2. Create and start the FRAME GRABBER thread (The Reporter)
            self.frame_grabber_thread = threading.Thread(
                target=self._frame_grabber_loop,
                daemon=True,
                name="FrameGrabber"
            )
            self.frame_grabber_thread.start()
            logger.info("Frame grabber thread started")

            # 3. Create and start the PROCESSING thread (The Anchor)
            self.processing_thread = threading.Thread(
                target=self._processing_loop,
                daemon=True,
                name="VideoProcessor"
            )
            self.processing_thread.start()
            logger.info("Processing thread started")
            
    def _frame_grabber_loop(self):
        """
        (This is the NEW 'Reporter' function)
        Continuously grabs frames from the camera and stores only the latest one.
        """
        # First, make sure the camera is initialized in this thread
        if not self.initialize_camera():
            logger.error("Failed to initialize camera for frame grabber")
            return

        while not self.shutdown_event.is_set():
            if not self.cap.isOpened():
                logger.warning("Camera not open, attempting to re-initialize...")
                if not self.initialize_camera():
                    time.sleep(2) # Wait before retrying
                    continue
                
            ret, frame = self.cap.read()
            if ret:
                # Use the lock to safely update the shared frame
                with self.frame_lock:
                    self.latest_raw_frame = frame.copy()
            else:
                # If reading fails, sleep a bit to avoid a tight loop
                time.sleep(0.05)

    
    def _processing_loop(self):
        """
        (This is the MODIFIED 'Anchor' function)
        Main processing loop that works on the latest available frame.
        """
        # Camera initialization is now done in the grabber thread,
        # so we just wait for the first frame to be ready.
        logger.info("Processing loop waiting for first frame...")
        while self.latest_raw_frame is None and not self.shutdown_event.is_set():
            time.sleep(0.1)
        
        if self.shutdown_event.is_set():
            return # Exit if shutdown was called while waiting

        logger.info("First frame received, starting processing.")

        consecutive_failures = 0
        max_consecutive_failures = 10
        frame_times = deque(maxlen=30)
        
        while not self.shutdown_event.is_set():
            try:
                start_time = time.time()
                
                # Get the latest frame from the grabber thread
                current_frame = None
                with self.frame_lock:
                    if self.latest_raw_frame is not None:
                        current_frame = self.latest_raw_frame.copy()

                if current_frame is None:
                    # If no frame is available, wait a moment
                    time.sleep(0.02)
                    continue
                
                consecutive_failures = 0
                self.frame_skip_counter += 1
                
                # Process frame
                processed_frame = self._process_frame(current_frame)
                
                # Update frame buffer
                if processed_frame is not None:
                    with self.processing_lock:
                        _, buffer = cv2.imencode('.jpg', processed_frame, [cv2.IMWRITE_JPEG_QUALITY, 85])
                        self.latest_frame_bytes = buffer.tobytes()
                
                # Update performance stats
                frame_time = time.time() - start_time
                frame_times.append(frame_time)
                self._update_performance_stats(frame_times)
                
                # Adaptive frame rate control
                target_fps = 30
                target_frame_time = 1.0 / target_fps
                if frame_time < target_frame_time:
                    time.sleep(target_frame_time - frame_time)
                
            except Exception as e:
                logger.error(f"Error in processing loop: {e}")
                consecutive_failures += 1
                time.sleep(0.1)
    
    def _is_camera_healthy(self) -> bool:
        """Check if camera connection is healthy."""
        return (self.cap is not None and 
                self.cap.isOpened() and 
                self.camera_connected and
                time.time() - self.last_successful_frame_time < 10)
    
    def _handle_camera_failure(self) -> bool:
        """Handle camera connection failure."""
        logger.warning("Camera connection failure detected")
        self.camera_connected = False
        
        if self.rtsp_link:
            # Try to reconnect for RTSP
            return self.initialize_camera()
        else:
            # For local video, try to restart
            self.cap.set(cv2.CAP_PROP_POS_FRAMES, 0)
            return True
    
    def _process_frame(self, frame: np.ndarray) -> Optional[np.ndarray]:
        """Process a single frame for vehicle detection and counting."""
        try:
            # Resize frame for processing
            frame = self._resize_frame(frame)
            if frame is None:
                return None
            
            # Use full frame instead of cropping
            frame_height, frame_width = frame.shape[:2]
            
            # Run detection only every N frames
            if self.frame_skip_counter % self.process_every_n_frames == 0:
                detections = self.detector.detect_vehicles(
                    frame,
                    conf_threshold=self.confidence_threshold,
                    iou_threshold=self.iou_threshold,
                    max_detections=self.max_detections
                )
                
                if detections:
                    self._update_tracking(frame, detections, frame_width, frame_height)
            
            # Draw overlays
            display_frame = self._draw_overlays(frame, frame_width, frame_height)
            
            self.last_successful_frame_time = time.time()
            self.performance_stats['total_frames_processed'] += 1
            
            return display_frame
            
        except Exception as e:
            logger.error(f"Error processing frame: {e}")
            return None
    
    def _resize_frame(self, frame: np.ndarray) -> Optional[np.ndarray]:
        """Resize frame to target resolution."""
        if frame is None:
            return None
        
        height, width = frame.shape[:2]
        if width != self.target_width or height != self.target_height:
            frame = cv2.resize(frame, (self.target_width, self.target_height), 
                             interpolation=cv2.INTER_LINEAR)
        return frame
    
    def set_manual_counts(self, counts: Dict[str, int]):
        """
        Thread-safe method to manually override the current vehicle counts.
        This is called from the Flask endpoint when a user edits the count.
        """
        # Use the existing re-entrant lock for thread safety
        with self.processing_lock:
            try:
                logger.info(f"Received manual count data: {counts}")
                
                # Validate and update car count
                if 'cars' in counts and isinstance(counts['cars'], int):
                    self.car_count = max(0, counts['cars'])
                    logger.info(f"Manual override: Car count set to {self.car_count}")

                # Validate and update bike count
                if 'bikes' in counts and isinstance(counts['bikes'], int):
                    self.bike_count = max(0, counts['bikes'])
                    logger.info(f"Manual override: Bike count set to {self.bike_count}")

            except (TypeError, ValueError) as e:
                logger.error(f"Invalid data format for manual count update: {e}")
                
    
    def _update_tracking(self, frame: np.ndarray, detections: List[List[float]], 
                        frame_width: int, frame_height: int):
        """Update vehicle tracking and counting."""
        try:
            # Convert detections to numpy array
            dets = np.array(detections)
            
            # Update tracker
            tracks = self.tracker.update(dets[:, :5])
            
            # Process each track
            for track in tracks:
                track_id = int(track[4])
                bbox = track[:4]
                x1, y1, x2, y2 = map(int, bbox)
                
                # Ensure bounding box is within frame bounds
                x1 = max(0, min(x1, frame_width - 1))
                y1 = max(0, min(y1, frame_height - 1))
                x2 = max(x1 + 1, min(x2, frame_width))
                y2 = max(y1 + 1, min(y2, frame_height))
                
                # Get vehicle class
                cls = self._get_vehicle_class(detections, bbox)
                if cls is not None:
                    self.track_class_labels[track_id] = cls
                
                # Update vehicle counting using original logic
                self._update_vehicle_count_original(track_id, x1, y1, x2, y2)
                
                # Update track history
                center_y = (y1 + y2) // 2
                self.track_history[track_id].append(center_y)
                if len(self.track_history[track_id]) > 10:
                    self.track_history[track_id].pop(0)
                    
        except Exception as e:
            logger.error(f"Error updating tracking: {e}")
    
    def _update_vehicle_count_original(self, track_id: int, x1: int, y1: int, x2: int, y2: int):
        """Update vehicle count using the original logic from video_processor.py"""
        center_y = (y1 + y2) // 2
        
        # Initialize direction if not set
        if track_id not in self.vehicle_directions:
            self.vehicle_directions[track_id] = None
        
        # Set initial direction
        if self.vehicle_directions[track_id] is None:
            if center_y < self.midline:
                self.vehicle_directions[track_id] = 'up'
            else:
                self.vehicle_directions[track_id] = 'down'
        else:
            # Check for midline crossing
            if self.vehicle_directions[track_id] == 'up' and center_y > self.midline:
                # Vehicle crossed from top to bottom (entering)
                vehicle_class = self.track_class_labels.get(track_id)
                if vehicle_class == 2:  # Car
                    self.car_count += 1
                    logger.info(f"🚗 Car {track_id} ENTERED - Total Cars: {self.car_count}")
                elif vehicle_class == 3:  # Motorcycle
                    self.bike_count += 1
                    logger.info(f"🏍️ Bike {track_id} ENTERED - Total Bikes: {self.bike_count}")
                self.vehicle_directions[track_id] = 'crossed_down'
                
            elif self.vehicle_directions[track_id] == 'down' and center_y < self.midline:
                # Vehicle crossed from bottom to top (exiting)
                vehicle_class = self.track_class_labels.get(track_id)
                if vehicle_class == 2:  # Car
                    self.car_count = max(0, self.car_count - 1)
                    logger.info(f"🚗 Car {track_id} EXITED - Total Cars: {self.car_count}")
                elif vehicle_class == 3:  # Motorcycle
                    self.bike_count = max(0, self.bike_count - 1)
                    logger.info(f"🏍️ Bike {track_id} EXITED - Total Bikes: {self.bike_count}")
                self.vehicle_directions[track_id] = 'crossed_up'
    
    def _get_vehicle_class(self, detections: List[List[float]], bbox: np.ndarray) -> Optional[int]:
        """Get vehicle class for a bounding box."""
        x1, y1, x2, y2 = bbox
        
        for det in detections:
            det_x1, det_y1, det_x2, det_y2, _, det_cls = det
            # Check if bounding boxes overlap
            if not (x2 < det_x1 or x1 > det_x2 or y2 < det_y1 or y1 > det_y2):
                return int(det_cls)
        return None
    
    def _draw_overlays(self, frame: np.ndarray, frame_width: int, frame_height: int) -> np.ndarray:
        """Draw overlays on frame."""
        # Use the original fixed midline from settings
        midline = self.midline
        
        # Draw midline
        cv2.line(frame, (0, midline), (frame_width, midline), (255, 0, 0), 2)
        
        # Draw tracking boxes and vehicle information
        # for track_id, track_info in self.track_history.items():
        #     if len(track_info) > 0:
        #         # Get the latest position
        #         latest_y = track_info[-1]
        #         latest_x = frame_width // 2  # Approximate x position
                
        #         # Draw tracking point
        #         cv2.circle(frame, (latest_x, latest_y), 5, (0, 255, 255), -1)
                
<<<<<<< HEAD
        #         # Draw vehicle ID and class
        #         vehicle_class = self.track_class_labels.get(track_id, "Unknown")
        #         direction = self.vehicle_directions.get(track_id, "Unknown")
        #         text = f"ID:{track_id} C:{vehicle_class} D:{direction}"
        #         cv2.putText(frame, text, (latest_x + 10, latest_y - 10), 
        #                    cv2.FONT_HERSHEY_SIMPLEX, 0.5, (255, 255, 255), 1)
=======
                # Draw vehicle ID and class
                # vehicle_class = self.track_class_labels.get(track_id, "Unknown")
                # direction = self.vehicle_directions.get(track_id, "Unknown")
                # text = f"ID:{track_id} C:{vehicle_class} D:{direction}"
                # cv2.putText(frame, text, (latest_x + 10, latest_y - 10), 
                #            cv2.FONT_HERSHEY_SIMPLEX, 0.5, (255, 255, 255), 1)
>>>>>>> 31a634f9
        
        # Draw counts
        cv2.putText(frame, f"Cars: {self.car_count}", (10, 30), 
                   cv2.FONT_HERSHEY_SIMPLEX, 1, (0, 255, 0), 2)
        cv2.putText(frame, f"Bikes: {self.bike_count}", (10, 70), 
                   cv2.FONT_HERSHEY_SIMPLEX, 1, (0, 255, 0), 2)
        
        # Draw total vehicles
        total_vehicles = self.car_count + self.bike_count
        cv2.putText(frame, f"Total: {total_vehicles}", (10, 110), 
                   cv2.FONT_HERSHEY_SIMPLEX, 1, (255, 255, 0), 2)
        
        # Draw performance stats
        fps_text = f"FPS: {self.performance_stats['fps']:.1f}"
        cv2.putText(frame, fps_text, (10, frame_height - 20), 
                   cv2.FONT_HERSHEY_SIMPLEX, 0.6, (255, 255, 255), 1)
        
        # Draw connection status
        status_color = (0, 255, 0) if self.camera_connected else (0, 0, 255)
        status_text = "Connected" if self.camera_connected else "Disconnected"
        cv2.putText(frame, status_text, (frame_width - 150, 30), 
                   cv2.FONT_HERSHEY_SIMPLEX, 0.6, status_color, 2)
        
        # Draw midline position info
        midline_text = f"Midline: {midline}"
        cv2.putText(frame, midline_text, (frame_width - 200, 60), 
                   cv2.FONT_HERSHEY_SIMPLEX, 0.5, (255, 255, 255), 1)
        
        return frame
    
    def _update_performance_stats(self, frame_times: deque):
        """Update performance statistics."""
        current_time = time.time()
        if current_time - self.last_stats_update > 1.0:  # Update every second
            # Calculate FPS
            if len(frame_times) > 0:
                avg_frame_time = sum(frame_times) / len(frame_times)
                self.performance_stats['fps'] = 1.0 / avg_frame_time if avg_frame_time > 0 else 0
            
            # Get system stats
            process = psutil.Process()
            self.performance_stats['memory_usage_mb'] = process.memory_info().rss / 1024 / 1024
            self.performance_stats['cpu_usage_percent'] = process.cpu_percent()
            
            # Get detection stats
            detector_stats = self.detector.get_performance_stats()
            self.performance_stats['detection_fps'] = detector_stats.get('fps', 0)
            
            self.last_stats_update = current_time
    
    def get_current_frame_bytes(self) -> bytes:
        """Get current frame as bytes."""
        with self.processing_lock:
            if self.latest_frame_bytes is None:
                # Create placeholder frame
                placeholder = np.zeros((self.target_height, self.target_width, 3), dtype=np.uint8)
                cv2.putText(placeholder, "Initializing...", (50, self.target_height // 2), 
                           cv2.FONT_HERSHEY_SIMPLEX, 1, (255, 255, 255), 2)
                _, buffer = cv2.imencode('.jpg', placeholder)
                return buffer.tobytes() if buffer is not None else b''
            return self.latest_frame_bytes
    
    def get_counts(self) -> Dict[str, int]:
        """Get current vehicle counts."""
        return {
            'cars': max(0, self.car_count),
            'bikes': max(0, self.bike_count),
            'total': max(0, self.car_count + self.bike_count)
        }
    
    def get_performance_stats(self) -> Dict:
        """Get performance statistics."""
        return self.performance_stats.copy()
    
    def reset_counts(self):
        """Reset vehicle counts."""
        self.car_count = 0
        self.bike_count = 0
        self.crossed_vehicles.clear()
        logger.info("Vehicle counts reset")
    
    def cleanup(self):
        """Clean up resources."""
        self.shutdown_event.set()
        
        if self.processing_thread and self.processing_thread.is_alive():
            self.processing_thread.join(timeout=2)
        
        if self.cap:
            self.cap.release()
            self.cap = None
        
        self.detector.cleanup()
        
        # Clear memory
        self.track_history.clear()
        self.vehicle_directions.clear()
        self.track_class_labels.clear()
        self.crossed_vehicles.clear()
        
        gc.collect()
        
        logger.info("OptimizedParkingProcessor cleanup completed")<|MERGE_RESOLUTION|>--- conflicted
+++ resolved
@@ -513,21 +513,12 @@
         #         # Draw tracking point
         #         cv2.circle(frame, (latest_x, latest_y), 5, (0, 255, 255), -1)
                 
-<<<<<<< HEAD
-        #         # Draw vehicle ID and class
-        #         vehicle_class = self.track_class_labels.get(track_id, "Unknown")
-        #         direction = self.vehicle_directions.get(track_id, "Unknown")
-        #         text = f"ID:{track_id} C:{vehicle_class} D:{direction}"
-        #         cv2.putText(frame, text, (latest_x + 10, latest_y - 10), 
-        #                    cv2.FONT_HERSHEY_SIMPLEX, 0.5, (255, 255, 255), 1)
-=======
                 # Draw vehicle ID and class
-                # vehicle_class = self.track_class_labels.get(track_id, "Unknown")
-                # direction = self.vehicle_directions.get(track_id, "Unknown")
-                # text = f"ID:{track_id} C:{vehicle_class} D:{direction}"
-                # cv2.putText(frame, text, (latest_x + 10, latest_y - 10), 
-                #            cv2.FONT_HERSHEY_SIMPLEX, 0.5, (255, 255, 255), 1)
->>>>>>> 31a634f9
+                vehicle_class = self.track_class_labels.get(track_id, "Unknown")
+                direction = self.vehicle_directions.get(track_id, "Unknown")
+                text = f"ID:{track_id} C:{vehicle_class} D:{direction}"
+                cv2.putText(frame, text, (latest_x + 10, latest_y - 10), 
+                           cv2.FONT_HERSHEY_SIMPLEX, 0.5, (255, 255, 255), 1)
         
         # Draw counts
         cv2.putText(frame, f"Cars: {self.car_count}", (10, 30), 
